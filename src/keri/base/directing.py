# -*- encoding: utf-8 -*-
"""
KERI
keri.base.directing module

simple direct mode demo support classes
"""
from hio.base import doing, tyming
from hio.core.tcp import clienting, serving
from ..db import dbing
from ..core import coring, eventing


from ..help import ogling

blogger, flogger = ogling.ogler.getLoggers()

class Habitat():
    """
    Habitat class provides direct mode controller's local shared habitat
       e.g. context or environment

     Attributes:
        .secrets is list of secrets (replace later with keeper interface)
        .kevers is dict of Kevers keyed by qb64 prefix
        .db is s lmdb db Baser instance
        .signers is dict  of signers for each secret indexed by verfer qb64
        .inception is Serder of inception event
        .pre is qb64 prefix of local controller
    """
    def __init__(self, secrets, kevers, db):
        """
        Initialize instance.

        Parameters:
            secrets is list of secrets (replace later with keeper interface)
            kevers is dict of Kever instance keyed by qb64 prefix
            db is lmdb db Baser instance
        """
        self.secrets = secrets
        self.kevers = kevers
        self.db = db
        self.signers = [coring.Signer(qb64=secret) for secret in self.secrets]
        self.inception = eventing.incept(keys=[self.signers[0].verfer.qb64],
                        nxt=coring.Nexter(keys=[self.signers[1].verfer.qb64]).qb64,
                        code=coring.CryOneDex.Blake3_256)
        self.pre = self.inception.ked["i"]


class Director(doing.Doer):
    """
    Direct Mode KERI Director (Contextor, Doer) with TCP Client and Kevery
    Generator logic is to iterate through initiation of events for demo

    Inherited Attributes:

    Attributes:
        .hab is Habitat instance of local controller's context
        .client is TCP client instance. Assumes operated by another doer.
        .kevery is Kevery instance

    Inherited Properties:
        .tyme is float relative cycle time, .tyme is artificial time
        .tock is desired time in seconds between runs or until next run,
                 non negative, zero means run asap

    Properties:

    Inherited Methods:
        .__call__ makes instance callable return generator
        .do is generator function returns generator

    Methods:

    Hidden:
       ._tymist is Tymist instance reference
       ._tock is hidden attribute for .tock property
    """

    def __init__(self, hab, client,  **kwa):
        """
        Initialize instance.

        Inherited Parameters:
            tymist is  Tymist instance
            tock is float seconds initial value of .tock

        Parameters:
            hab is Habitat instance
            client is TCP Client instance

        """
        super(Director, self).__init__(**kwa)
        self.hab = hab
        self.client = client  # use client for tx only
        self.kevery = eventing.Kevery(kevers=self.hab.kevers,
                                      baser=self.hab.db)

    def do(self, tymist, tock=0.0, **opts):
        """
        Generator method to run this doer
        Calling this method returns generator
        """
        try:
            # enter context
            self.wind(tymist)  # change tymist and dependencies
            self.tock = tock
            tyme = self.tyme

            while (True):  # recur context
                tyme = (yield (tock))  # yields tock then waits for next send

        except GeneratorExit:  # close context, forced exit due to .close
            pass

        except Exception:  # abort context, forced exit due to uncaught exception
            raise

        finally:  # exit context,  unforced exit due to normal exit of try
            pass

        return True  # return value of yield from, or yield ex.value of StopIteration


class Reactor(doing.Doer):
    """
    Direct Mode KERI Reactor (Contextor, Doer) class with TCP Client and Kevery
    Generator logic is to react to events/receipts from remote Reactant with receipts

    Inherited Attributes:

    Attributes:
        .hab is Habitat instance of local controller's context
        .client is TCP Client instance.
        .kevery is Kevery instance

    Inherited Properties:
        .tyme is float relative cycle time, .tyme is artificial time
        .tock is desired time in seconds between runs or until next run,
                 non negative, zero means run asap

    Properties:

    Inherited Methods:
        .__call__ makes instance callable return generator
        .do is generator function returns generator

    Methods:

    Hidden:
       ._tymist is Tymist instance reference
       ._tock is hidden attribute for .tock property
    """

    def __init__(self, hab, client,  **kwa):
        """
        Initialize instance.

        Inherited Parameters:
            tymist is  Tymist instance
            tock is float seconds initial value of .tock

        Parameters:
            hab is Habitat instance of local controller's context
            client is TCP Client instance
        """
        super(Reactor, self).__init__(**kwa)
        self.hab = hab
        self.client = client  # use client for both rx and tx
        self.kevery = eventing.Kevery(ims=self.client.rxbs,
                                      kevers=self.hab.kevers,
                                      baser=self.hab.db,
                                      framed=False)

    def do(self, tymist, tock=0.0, **opts):
        """
        Generator method to run this doer
        Calling this method returns generator
        """
        try:
            # enter context
            self.wind(tymist)  # change tymist and dependencies
            self.tock = tock
            tyme = self.tyme

            while (True):  # recur context
                tyme = (yield (tock))  # yields tock then waits for next send
                self.service()

        except GeneratorExit:  # close context, forced exit due to .close
            pass

        except Exception:  # abort context, forced exit due to uncaught exception
            raise

        finally:  # exit context,  unforced exit due to normal exit of try
            pass

        return True  # return value of yield from, or yield ex.value of StopIteration

    def service(self):
        """
        Service responses
        """
        if self.kevery:
            if self.kevery.ims:
                print("{} received:\n{}\n\n".format(self.hab.pre, self.kevery.ims))
            self.kevery.processAll()
            self.processCues()

    def processCues(self):
        """
        Process all cues in .kevery
        """
        while self.kevery.cues:  # process any cues
            # process each cue
            cue = self.kevery.cues.popleft()
            print("{} sent cue:\n{}\n\n".format(self.hab.pre, cue))
            self.processCue(cue=cue)

    def processCue(self, cue):
        """
        Process a cue in direct mode assumes chits
        """
        cuePre = cue["pre"]
        cueSerder = cue["serder"]
        cueKed = cueSerder.ked
        cueIlk = cueKed["t"]

        if cueIlk == coring.Ilks.icp:
            # check for chit from remote pre for own inception
            dgkey = dbing.dgKey(self.hab.pre, self.hab.inception.dig)
            found = False
            for quadruple in self.hab.db.getVrcsIter(dgkey):
                if bytes(quadruple).decode("utf-8").startswith(cuePre):
                    found = True
                    break

            if not found:  # no chit from remote so send own inception
                self.sendOwnInception()

        self.sendOwnChit(cuePre, cueSerder)

    def sendOwnChit(self, cuePre, cueSerder):
        """
        Send chit of event indicated by cuePre and cueSerder
        """
        # send own chit of event
        # create seal of own last est event
        kever = self.hab.kevers[self.hab.pre]
        seal = eventing.SealEvent(i=self.hab.pre,
                                  s="{:x}".format(kever.lastEst.s),
                                  d=kever.lastEst.d)

        cueKed = cueSerder.ked
        # create validator receipt
        reserder = eventing.chit(pre=cuePre,
                                 sn=int(cueKed["s"], 16),
                                 dig=cueSerder.dig,
                                 seal=seal)
        # sign cueSerder event not receipt
        counter = coring.SigCounter(count=1)
        # use signer that matcher current verfer  # not multisig
        verfer = kever.verfers[0]
        siger = None
        for signer in self.hab.signers:
            if signer.verfer.qb64 == verfer.qb64:
                siger = signer.sign(ser=cueSerder.raw, index=0)  # return Siger if index
                break
        if siger:
            # process own chit so have copy in own log
            msg = bytearray(reserder.raw)
            msg.extend(counter.qb64b)
            msg.extend(siger.qb64b)
            self.kevery.processOne(ims=bytearray(msg), framed=True)  # make copy

            # send to remote
            self.client.tx(bytes(msg))  # make copy because tx uses deque
            print("{} sent chit:\n{}\n\n".format(self.hab.pre, bytes(msg)))
            del msg[:]

    def sendOwnInception(self):
        """
        Utility to send own inception on client
        """
        # send own inception
        esn = 0
        counter = coring.SigCounter()  # default is count = 1
        # sign serialization, returns Siger if index provided
        siger = self.hab.signers[esn].sign(self.hab.inception.raw, index=0)
        # create serialized message
        msg = bytearray(self.hab.inception.raw)
        msg.extend(counter.qb64b)
        msg.extend(siger.qb64b)

        # check valid by creating own Kever using own Kevery
        # self.kevery.processOne(ims=bytearray(msg))  # copy of msg
        # kever = self.kevery.kevers[self.hab.pre]
        # assert kever.prefixer.qb64 == self.hab.pre

        # send to connected remote
        self.client.tx(bytes(msg))  # make copy for now fix later
        print("{} sent event:\n{}\n\n".format(self.hab.pre, bytes(msg)))
        del msg[:]  # clear msg


class Directant(doing.Doer):
    """
    Direct Mode KERI Directant (Contextor, Doer) class with TCP Server
    Logic is to respond to initiated events by remote Director by running
    a Reactant per connection.

    Inherited Attributes:

    Attributes:
        .hab is Habitat instance of local controller's context
        .server is TCP client instance. Assumes operated by another doer.
        .rants is dict of Reactants indexed by connection address

    Inherited Properties:
        .tyme is float relative cycle time, .tyme is artificial time
        .tock is desired time in seconds between runs or until next run,
                 non negative, zero means run asap

    Properties:

    Inherited Methods:
        .__call__ makes instance callable return generator
        .do is generator function returns generator

    Methods:

    Hidden:
       ._tymist is Tymist instance reference
       ._tock is hidden attribute for .tock property
    """

    def __init__(self, hab, server,  **kwa):
        """
        Initialize instance.

        Inherited Parameters:
            tymist is  Tymist instance
            tock is float seconds initial value of .tock

        Parameters:
            hab is Habitat instance of local controller's context
            server is TCP Server instance
        """
        super(Directant, self).__init__(**kwa)
        self.hab = hab
        self.server = server  # use server for cx
        self.rants = dict()

    def do(self, tymist, tock=0.0, **opts):
        """
        Generator method to run this doer
        Calling this method returns generator
        """
        try:
            # enter context
            self.wind(tymist)  # change tymist and dependencies
            self.tock = tock
            tyme = self.tyme

            while (True):  # recur context
                tyme = (yield (tock))  # yields tock then waits for next send
                self.serviceConnects()
                self.serviceRants()

        except GeneratorExit:  # close context, forced exit due to .close
            pass

        except Exception:  # abort context, forced exit due to uncaught exception
            raise

        finally:  # exit context,  unforced exit due to normal exit of try
            pass

        return True  # return value of yield from, or yield ex.value of StopIteration

    def closeConnection(self, ca):
        """
        Close and remove connection given by ca
        """
        if ca in self.rants:
            del self.rants[ca]
        if ca in self.server.ixes:  # incomer still there
            self.server.ixes[ca].serviceTxes()  # send final bytes to socket
        self.server.removeIx(ca)

    def serviceConnects(self):
        """
        New connections get Reactant added to .rants
        """
        for ca, ix in list(self.server.ixes.items()):
            if ix.cutoff:
                self.closeConnection(ca)
                continue

            if ca not in self.rants:  # create Reactant
                self.rants[ca] = Reactant(hab=self.hab, incomer=ix)

            if ix.timeout > 0.0 and ix.tymer.expired:
                self.closeConnection(ca)

    def serviceRants(self):
        """
        Service pending reactants
        """
        for ca, reactant in self.rants.items():
            if reactant.kevery:
                if reactant.kevery.ims:
                    print("{} received:\n{}\n\n".format(self.hab.pre, reactant.kevery.ims))

                reactant.kevery.processAll()
                reactant.processCues()

            if not reactant.persistent:  # not persistent so close and remove
                ix = self.server.ixes[ca]
                if not ix.txes:  # wait for outgoing txes to be empty
                    self.closeConnection(ca)


class Reactant(tyming.Tymee):
    """
    Direct Mode KERI Reactant (Contextor) class with TCP Incomer and Kevery
    Purpose is to react to received events from remote Director with receipts/events

    Inherited Attributes:

    Attributes:
        .hab is Habitat instance of local controller's context
        .incomer is TCP Incomer instance.
        .kevery is Kevery instance
        .persistent is boolean, True means keep connection open. Otherwise close

    Inherited Properties:
        .tyme is float relative cycle time, .tyme is artificial time

    Properties:

    Inherited Methods:

    Methods:

    Hidden:
       ._tymist is Tymist instance reference
    """

    def __init__(self, hab, incomer,  persistent=True, **kwa):
        """
        Initialize instance.

        Inherited Parameters:
            tymist is  Tymist instance

        Parameters:
            hab is Habitat instance of local controller's context
            incomer is TCP Incomer instance
        """
        super(Reactant, self).__init__(**kwa)
        self.hab = hab
        self.incomer = incomer  # use incomer for both rx and tx
        self.kevery = eventing.Kevery(ims=self.incomer.rxbs,
                                      kevers=self.hab.kevers,
                                      baser=self.hab.db,
                                      framed=False)
        self.persistent = True if persistent else False

    def processCues(self):
        """
        Process any cues in .kevery
        """

        while self.kevery.cues:  # process any cues
            # process each cue
            cue = self.kevery.cues.popleft()
            print("{} sent cue:\n{}\n\n".format(self.hab.pre, cue))
            self.processCue(cue=cue)

    def processCue(self, cue):
        """
        Process a cue in direct mode assumes chits
        """
        cuePre = cue["pre"]
        cueSerder = cue["serder"]
        cueKed = cueSerder.ked
        cueIlk = cueKed["t"]

        if cueIlk == coring.Ilks.icp:
            # check for chit from remote pre for own inception
            dgkey = dbing.dgKey(self.hab.pre, self.hab.inception.dig)
            found = False
            for quadruple in self.hab.db.getVrcsIter(dgkey):
                if quadruple.startswith(bytes(cuePre)):
                    found = True
                    break

            if not found:  # no chit from remote so send own inception
                self.sendOwnInception()

        self.sendOwnChit(cuePre, cueSerder)

    def sendOwnChit(self, cuePre, cueSerder):
        """
        Send chit of event indicated by cuePre and cueSerder
        """
        # send own chit of event
        # create seal of own last est event
        kever = self.hab.kevers[self.hab.pre]
        seal = eventing.SealEvent(i=self.hab.pre,
                                  s="{:x}".format(kever.lastEst.s),
                                  d=kever.lastEst.d)

        cueKed = cueSerder.ked
        # create validator receipt
        reserder = eventing.chit(pre=cuePre,
                                 sn=int(cueKed["s"], 16),
                                 dig=cueSerder.dig,
                                 seal=seal)
        # sign cueSerder event not receipt
        counter = coring.SigCounter(count=1)
        # use signer that matcher current verfer  # not multisig
        verfer = kever.verfers[0]
        siger = None
        for signer in self.hab.signers:
            if signer.verfer.qb64 == verfer.qb64:
                siger = signer.sign(ser=cueSerder.raw, index=0)  # return Siger if index
                break
        if siger:
            # process own chit so have copy in own log
            msg = bytearray(reserder.raw)
            msg.extend(counter.qb64b)
            msg.extend(siger.qb64b)
            self.kevery.processOne(ims=bytearray(msg), framed=True)  # make copy

            # send to remote
            self.incomer.tx(bytes(msg))  # make copy because tx uses deque
            print("{} sent chit:\n{}\n\n".format(self.hab.pre, bytes(msg)))
            del msg[:]

    def sendOwnInception(self):
        """
        Utility to send own inception on client
        """
        # send own inception
        esn = 0
        counter = coring.SigCounter()  # default is count = 1
        # sign serialization, returns Siger if index provided
        siger = self.hab.signers[esn].sign(self.hab.inception.raw, index=0)
        #  create serialized message
        msg = bytearray(self.hab.inception.raw)
        msg.extend(counter.qb64b)
        msg.extend(siger.qb64b)

        # check valid by creating own Kever using own Kevery
        # self.kevery.processOne(ims=bytearray(msg))  # copy of msg
        # kever = self.kevery.kevers[self.hab.pre]
        # assert kever.prefixer.qb64 == self.hab.pre

        # send to connected remote
        self.incomer.tx(bytes(msg))  # make copy for now fix later
        print("{} sent event:\n{}\n\n".format(self.hab.pre, bytes(msg)))
        del msg[:]  # clear msg


class BobDirector(Director):
    """
    Direct Mode KERI Director (Contextor, Doer) with TCP Client and Kevery
    Generator logic is to iterate through initiation of events for demo

    Inherited Attributes:
        .hab is Habitat instance of local controller's context
        .client is TCP client instance. Assumes operated by another doer.
        .kevery is Kevery instance


    Attributes:

    Inherited Properties:
        .tyme is float relative cycle time, .tyme is artificial time
        .tock is desired time in seconds between runs or until next run,
                 non negative, zero means run asap

    Properties:

    Inherited Methods:
        .__call__ makes instance callable return generator
        .do is generator function returns generator

    Methods:

    Hidden:
       ._tymist is Tymist instance reference
       ._tock is hidden attribute for .tock property
    """

    def do(self, tymist, tock=0.0, **opts):
        """
        Generator method to run this doer
        Calling this method returns generator
        """
        try:
            # enter context
            self.wind(tymist)  # change tymist and dependencies
            self.tock = tock
            tyme = self.tyme

            # recur context
            tyme = (yield (self.tock))  # yields tock then waits for next send

            blogger.info("**** %s:\nWaiting for connection to remote  %s.\n\n", self.hab.pre, self.client.ha)
            while (not self.client.connected):
                tyme = (yield (self.tock))

            blogger.info("**** %s:\nConnected to %s.\n\n", self.hab.pre, self.client.ha)

            # Inception Event 0
            sn =  0
            esn = 0
            counter = coring.SigCounter()  # default is count = 1
            # sign serialization, returns Siger if index provided
            siger = self.hab.signers[esn].sign(self.hab.inception.raw, index=0)
            #  create serialized message
            msg = bytearray(self.hab.inception.raw)
            msg.extend(counter.qb64b)
            msg.extend(siger.qb64b)

            # check valid by creating own Kever using own Kevery
            self.kevery.processOne(ims=bytearray(msg))  # copy of msg
            kever = self.kevery.kevers[self.hab.pre]
            assert kever.prefixer.qb64 == self.hab.pre

            # send to connected remote
            self.client.tx(bytes(msg))  # make copy for now fix later
<<<<<<< HEAD
            print("{} sent event:\n{}\n\n".format(self.hab.pre, bytes(msg)))
            del msg[:]  # clear msg
=======
            blogger.info("**** %s:\nSent event:\n%s\n\n", self.hab.pre, bytes(msg))

            del msg[:]  #  clear msg
>>>>>>> fa9add2d

            tyme = (yield (self.tock))

            # Rotation Event 1
            sn += 1
            esn += 1

            kever = self.hab.kevers[self.hab.pre]  # have to do here after own inception

            serder = eventing.rotate(pre=kever.prefixer.qb64,
                        keys=[self.hab.signers[esn].verfer.qb64],
                        dig=kever.serder.diger.qb64,
                        nxt=coring.Nexter(keys=[self.hab.signers[esn+1].verfer.qb64]).qb64,
                        sn=sn)
            # create sig counter
            counter = coring.SigCounter()  # default is count = 1
            # sign serialization
            siger = self.hab.signers[esn].sign(serder.raw, index=0)  # returns siger

            #  create serialized message
            msg = bytearray(serder.raw)
            msg.extend(counter.qb64b)
            msg.extend(siger.qb64b)

            # update ownkey event verifier state
            self.kevery.processOne(ims=bytearray(msg))  # make copy

            # send to connected remote
            self.client.tx(bytes(msg))  # make copy for now fix later
<<<<<<< HEAD
            print("{} sent event:\n{}\n\n".format(self.hab.pre, bytes(msg)))
            del msg[:]  # clear msg
=======
            blogger.info("**** %s:\nSent event:\n%s\n\n", self.hab.pre, bytes(msg))
            del msg[:]  #  clear msg
>>>>>>> fa9add2d

            tyme = (yield (self.tock))

            # Next Event 2 Interaction
            sn += 1  # do not increment esn

            serder = eventing.interact(pre=kever.prefixer.qb64,
                                       dig=kever.serder.diger.qb64,
                                       sn=sn)

            # create sig counter
            counter = coring.SigCounter()  # default is count = 1
            # sign serialization
            siger = self.hab.signers[esn].sign(serder.raw, index=0)  # returns siger

            # create msg
            msg = bytearray(serder.raw)
            msg.extend(counter.qb64b)
            msg.extend(siger.qb64b)

            # update ownkey event verifier state
            self.kevery.processOne(ims=bytearray(msg))  # make copy

            # send to connected remote
            self.client.tx(bytes(msg))  # make copy for now fix later
<<<<<<< HEAD
            print("{} sent event:\n{}\n\n".format(self.hab.pre, bytes(msg)))
            del msg[:]  # clear msg
=======
            blogger.info("**** %s:\nSent event:\n%s\n\n", self.hab.pre, bytes(msg))
            del msg[:]  #  clear msg
>>>>>>> fa9add2d

            tyme = (yield (self.tock))

        except GeneratorExit:  # close context, forced exit due to .close
            pass

        except Exception:  # abort context, forced exit due to uncaught exception
            raise

        finally:  # exit context,  unforced exit due to normal exit of try
            pass

        return True # return value of yield from, or yield ex.value of StopIteration


class SamDirector(Director):
    """
    Direct Mode KERI Director (Contextor, Doer) with TCP Client and Kevery
    Generator logic is to iterate through initiation of events for demo

    Inherited Attributes:
        .hab is Habitat instance of local controller's context
        .client is TCP client instance. Assumes operated by another doer.
        .kevery is Kevery instance


    Attributes:

    Inherited Properties:
        .tyme is float relative cycle time, .tyme is artificial time
        .tock is desired time in seconds between runs or until next run,
                 non negative, zero means run asap

    Properties:

    Inherited Methods:
        .__call__ makes instance callable return generator
        .do is generator function returns generator

    Methods:

    Hidden:
       ._tymist is Tymist instance reference
       ._tock is hidden attribute for .tock property
    """

    def do(self, tymist, tock=0.0, **opts):
        """
        Generator method to run this doer
        Calling this method returns generator
        """
        try:
            # enter context
            self.wind(tymist)  # change tymist and dependencies
            self.tock = tock
            tyme = self.tyme

            # recur context
            tyme = (yield (self.tock))  # yields tock then waits for next send

            while (not self.client.connected):
                # print("{} waiting for connection to remote.\n".format(self.hab.pre))
                tyme = (yield (self.tock))

            print("{}:\n connected to {}.\n\n".format(self.hab.pre, self.client.ha))

            # Inception Event 0
            sn =  0
            esn = 0
            counter = coring.SigCounter()  # default is count = 1
            # sign serialization, returns Siger if index provided
            siger = self.hab.signers[esn].sign(self.hab.inception.raw, index=0)
            #  create serialized message
            msg = bytearray(self.hab.inception.raw)
            msg.extend(counter.qb64b)
            msg.extend(siger.qb64b)

            # check valid by creating own Kever using own Kevery
            self.kevery.processOne(ims=bytearray(msg))  # copy of msg
            kever = self.kevery.kevers[self.hab.pre]
            assert kever.prefixer.qb64 == self.hab.pre

            # send to connected remote
            self.client.tx(bytes(msg))  # make copy for now fix later
            print("{} sent event:\n{}\n\n".format(self.hab.pre, bytes(msg)))
            del msg[:]  # clear msg

            tyme = (yield (self.tock))

            # Next Event 1 Interaction
            sn += 1  # do not increment esn

            serder = eventing.interact(pre=kever.prefixer.qb64,
                                       dig=kever.serder.diger.qb64,
                                       sn=sn)

            # create sig counter
            counter = coring.SigCounter()  # default is count = 1
            # sign serialization
            siger = self.hab.signers[esn].sign(serder.raw, index=0)  # returns siger

            # create msg
            msg = bytearray(serder.raw)
            msg.extend(counter.qb64b)
            msg.extend(siger.qb64b)

            # update ownkey event verifier state
            self.kevery.processOne(ims=bytearray(msg))  # make copy

            # send to connected remote
            self.client.tx(bytes(msg))  # make copy for now fix later
            print("{} sent event:\n{}\n\n".format(self.hab.pre, bytes(msg)))
            del msg[:]  # clear msg

            tyme = (yield (self.tock))

            # Rotation Event 2
            sn += 1
            esn += 1

            kever = self.hab.kevers[self.hab.pre]  # have to do here after own inception

            serder = eventing.rotate(pre=kever.prefixer.qb64,
                                             keys=[self.hab.signers[esn].verfer.qb64],
                                dig=kever.serder.diger.qb64,
                                nxt=coring.Nexter(keys=[self.hab.signers[esn+1].verfer.qb64]).qb64,
                                sn=sn)
            # create sig counter
            counter = coring.SigCounter()  # default is count = 1
            # sign serialization
            siger = self.hab.signers[esn].sign(serder.raw, index=0)  # returns siger

            #  create serialized message
            msg = bytearray(serder.raw)
            msg.extend(counter.qb64b)
            msg.extend(siger.qb64b)

            # update ownkey event verifier state
            self.kevery.processOne(ims=bytearray(msg))  # make copy

            # send to connected remote
            self.client.tx(bytes(msg))  # make copy for now fix later
            print("{} sent event:\n{}\n\n".format(self.hab.pre, bytes(msg)))
            del msg[:]  # clear msg

            tyme = (yield (self.tock))

        except GeneratorExit:  # close context, forced exit due to .close
            pass

        except Exception:  # abort context, forced exit due to uncaught exception
            raise

        finally:  # exit context,  unforced exit due to normal exit of try
            pass

        return True  # return value of yield from, or yield ex.value of StopIteration


class EveDirector(Director):
    """
    Direct Mode KERI Director (Contextor, Doer) with TCP Client and Kevery
    Generator logic is to iterate through initiation of events for demo

    Inherited Attributes:
        .hab is Habitat instance of local controller's context
        .client is TCP client instance. Assumes operated by another doer.
        .kevery is Kevery instance


    Attributes:

    Inherited Properties:
        .tyme is float relative cycle time, .tyme is artificial time
        .tock is desired time in seconds between runs or until next run,
                 non negative, zero means run asap

    Properties:

    Inherited Methods:
        .__call__ makes instance callable return generator
        .do is generator function returns generator

    Methods:

    Hidden:
       ._tymist is Tymist instance reference
       ._tock is hidden attribute for .tock property
    """

    def do(self, tymist, tock=0.0, **opts):
        """
        Generator method to run this doer
        Calling this method returns generator
        """
        try:
            # enter context
            self.wind(tymist)  # change tymist and dependencies
            self.tock = tock
            tyme = self.tyme

            # recur context
            tyme = (yield (tock))  # yields tock then waits for next send

            esn = 0
            counter = coring.SigCounter()  # default is count = 1
            # sign serialization, returns Siger if index provided
            siger = self.hab.signers[esn].sign(self.hab.inception.raw, index=0)
            #  create serialized message
            msg = bytearray(self.hab.inception.raw)
            msg.extend(counter.qb64b)
            msg.extend(siger.qb64b)

            # check valid by creating own Kever using own Kevery
            self.kevery.processOne(ims=bytearray(msg))  # copy of msg
            kever = self.kevery.kevers[self.hab.pre]
            assert kever.prefixer.qb64 == self.hab.pre

            tyme = (yield (tock))

            while (not self.client.connected):
                # print("{} waiting for connection to remote.\n".format(self.hab.pre))
                tyme = (yield (self.tock))

            print("{}:\n connected to {}.\n\n".format(self.hab.pre, self.client.ha))
            tyme = (yield (self.tock))

        except GeneratorExit:  # close context, forced exit due to .close
            pass

        except Exception:  # abort context, forced exit due to uncaught exception
            raise

        finally:  # exit context,  unforced exit due to normal exit of try
            pass

        return True  # return value of yield from, or yield ex.value of StopIteration


def setupController(secrets,  name="who", remotePort=5621, localPort=5620):
    """
    Setup and return doers list to run controller
    """
    # setup components
    db = dbing.Baser(name=name, temp=True, reopen=False)
    dbDoer = dbing.BaserDoer(baser=db)

    kevers = dict()
    hab = Habitat(secrets=secrets, kevers=kevers, db=db)

    blogger.info("\nDirect Mode demo of %s:\nNamed %s on TCP port %s to port %s.\n\n",
                 hab.pre, name, localPort, remotePort)

    client = clienting.Client(host='127.0.0.1', port=remotePort)
    clientDoer = doing.ClientDoer(client=client)

    if name == 'bob':
        director = BobDirector(hab=hab, client=client, tock=0.125)
    elif name == "sam":
        director = SamDirector(hab=hab, client=client, tock=0.125)
    else:
        director = EveDirector(hab=hab, client=client, tock=0.125)
    reactor = Reactor(hab=hab, client=client)

    server = serving.Server(host="", port=localPort)
    serverDoer = doing.ServerDoer(server=server)
    directant = Directant(hab=hab, server=server)
    # Reactants created on demand

    return [dbDoer, clientDoer, director, reactor, serverDoer, directant]


def runController(doers, limit=0.0):
    """
    run the doers for limit time. 0.0 means no limit.
    """
    # run components
    tock = 0.03125
    doist = doing.Doist(limit=limit, tock=tock, real=True, doers=doers)
    doist.do()<|MERGE_RESOLUTION|>--- conflicted
+++ resolved
@@ -634,15 +634,8 @@
 
             # send to connected remote
             self.client.tx(bytes(msg))  # make copy for now fix later
-<<<<<<< HEAD
-            print("{} sent event:\n{}\n\n".format(self.hab.pre, bytes(msg)))
-            del msg[:]  # clear msg
-=======
             blogger.info("**** %s:\nSent event:\n%s\n\n", self.hab.pre, bytes(msg))
-
             del msg[:]  #  clear msg
->>>>>>> fa9add2d
-
             tyme = (yield (self.tock))
 
             # Rotation Event 1
@@ -671,14 +664,8 @@
 
             # send to connected remote
             self.client.tx(bytes(msg))  # make copy for now fix later
-<<<<<<< HEAD
-            print("{} sent event:\n{}\n\n".format(self.hab.pre, bytes(msg)))
-            del msg[:]  # clear msg
-=======
             blogger.info("**** %s:\nSent event:\n%s\n\n", self.hab.pre, bytes(msg))
             del msg[:]  #  clear msg
->>>>>>> fa9add2d
-
             tyme = (yield (self.tock))
 
             # Next Event 2 Interaction
@@ -703,14 +690,8 @@
 
             # send to connected remote
             self.client.tx(bytes(msg))  # make copy for now fix later
-<<<<<<< HEAD
-            print("{} sent event:\n{}\n\n".format(self.hab.pre, bytes(msg)))
-            del msg[:]  # clear msg
-=======
             blogger.info("**** %s:\nSent event:\n%s\n\n", self.hab.pre, bytes(msg))
             del msg[:]  #  clear msg
->>>>>>> fa9add2d
-
             tyme = (yield (self.tock))
 
         except GeneratorExit:  # close context, forced exit due to .close
